--- conflicted
+++ resolved
@@ -4,7 +4,8 @@
 
 # Install useful packages and Graphviz
 RUN apt-get update \
- && apt-get -y install htop apt-utils iputils-ping graphviz libgraphviz-dev openssh-client
+ && apt-get -y install --no-install-recommends htop apt-utils iputils-ping graphviz libgraphviz-dev openssh-client \
+ && apt-get clean && rm -rf /var/lib/apt/lists/*
 
 USER $NB_UID
 RUN set -ex \
@@ -12,7 +13,6 @@
     graphviz==0.19.1 \
     pytest==7.2.2 \
 ' \
-<<<<<<< HEAD
  && pip install --no-cache-dir $buildDeps \
  && fix-permissions "${CONDA_DIR}" \
  && fix-permissions "/home/${NB_USER}"
@@ -35,32 +35,6 @@
     # fix permissions of conda
     fix-permissions "${CONDA_DIR}" && \
     fix-permissions "/home/${NB_USER}"
-=======
- && apt-get update \
- && apt-get -y install --no-install-recommends htop apt-utils iputils-ping graphviz libgraphviz-dev openssh-client \
- && apt-get clean && rm -rf /var/lib/apt/lists/* \
- && pip install --no-cache-dir $buildDeps
-
-# install extension manager
-RUN pip install --no-cache-dir jupyter_contrib_nbextensions==0.7.0 \
-  jupyter_nbextensions_configurator==0.6.1
-
-# install git extension
-RUN pip install --no-cache-dir jupyterlab-git==0.41.0
-
-# install plotly extension
-RUN pip install --no-cache-dir plotly==5.13.1
-
-# install drawio and graphical extensions
-RUN pip install --no-cache-dir jupyterlab-drawio==0.9.0 rise==5.7.1
-RUN pip install --no-cache-dir ipyleaflet==0.17.2 ipywidgets==8.0.4
-
-# install spell checker
-RUN pip install --no-cache-dir jupyterlab-spellchecker==0.7.3
-
-# fix permissions of conda
-RUN fix-permissions /home/$NB_USER
->>>>>>> 57f2dbd9
 
 # Switch back to jovyan to avoid accidental container runs as root
 USER $NB_UID